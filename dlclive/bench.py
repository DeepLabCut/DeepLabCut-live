--- conflicted
+++ resolved
@@ -87,12 +87,6 @@
         dev = get_cpu_info() #[get_cpu_info()['brand']]
         dev_type = "CPU"
 
-<<<<<<< HEAD
-    return host_name, op_sys, host_python, (dev_type, dev)
-
-
-def run_benchmark(model_path, video_path, tf_config=None, resize=None, pixels=None, n_frames=10000, print_rate=False, display=False, pcutoff=0.0, display_radius=3):
-=======
     # return a dictionary rather than a tuple for inspectability's sake
     return {
         'host_name': host_name,
@@ -106,9 +100,7 @@
         'dlclive_version': VERSION
     }
 
-
-def run_benchmark(model_path, video_path, resize=None, pixels=None, n_frames=10000, print_rate=False) -> typing.Tuple[np.ndarray, int, bool]:
->>>>>>> 35e4f231
+def run_benchmark(model_path, video_path, tf_config=None, resize=None, pixels=None, n_frames=10000, print_rate=False, display=False, pcutoff=0.0, display_radius=3) -> typing.Tuple[np.ndarray, int, bool]:
     """ Benchmark on inference times for a given DLC model and video
 
     Parameters
@@ -246,11 +238,7 @@
     with open(filename, "rb") as handle:
         return pickle.load(handle)
 
-<<<<<<< HEAD
 def benchmark_model_by_size(model_path, video_path, output=None, n_frames=10000, tf_config=None, resize=None, pixels=None, print_rate=False, display=False, pcutoff=0.5, display_radius=3):
-=======
-def benchmark_model_by_size(model_path, video_path, fn_ind, out_dir=None, n_frames=10000, resize=None, pixels=None, print_rate=False):
->>>>>>> 35e4f231
     """Benchmark DLC model by image size
 
     Parameters
@@ -290,32 +278,12 @@
 
     ### initialize full inference times
 
-    #inf_times = np.zeros((len(resize), n_frames))
-    #pixels_out = np.zeros(len(resize))
-    print(resize)
-
     # get system info once, shouldn't change between runs
     sys_info = get_system_info()
 
-<<<<<<< HEAD
-        inf_times, pixels_out, TFGPUinference = run_benchmark(model_path,
-                                                                    video_path,
-                                                                    tf_config=tf_config,
-                                                                    resize=resize[i],
-                                                                    pixels=pixels[i],
-                                                                    n_frames=n_frames,
-                                                                    print_rate=print_rate,
-                                                                    display=display,
-                                                                    pcutoff=pcutoff,
-                                                                    display_radius=display_radius)
-
-        #TODO: check if a part has already been complted?
-=======
     for i in range(len(resize)):
->>>>>>> 35e4f231
 
         sys_info = get_system_info()
-        #print("Your system info:", sys_info)
         datafilename=get_savebenchmarkfn(sys_info ,i, fn_ind, out_dir=out_dir)
 
         #Check if a subset was already been completed?
