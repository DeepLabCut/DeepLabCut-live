--- conflicted
+++ resolved
@@ -100,15 +100,10 @@
         'dlclive_version': VERSION
     }
 
-<<<<<<< HEAD
-
 def run_benchmark(model_path, video_path, tf_config=None,
                   resize=None, pixels=None, n_frames=10000,
                   print_rate=False, display=False, pcutoff=0.0,
                   display_radius=3) -> typing.Tuple[np.ndarray, int, bool, dict]:
-=======
-def run_benchmark(model_path, video_path, tf_config=None, resize=None, pixels=None, n_frames=10000, print_rate=False, display=False, pcutoff=0.0, display_radius=3) -> typing.Tuple[np.ndarray, int, bool]:
->>>>>>> 5407e635
     """ Benchmark on inference times for a given DLC model and video
 
     Parameters
@@ -346,12 +341,7 @@
 
     for i in range(len(resize)):
 
-<<<<<<< HEAD
         print("\nRun {:d} / {:d}\n".format(i+1, len(resize)))
-=======
-        sys_info = get_system_info()
-        datafilename=get_savebenchmarkfn(sys_info ,i, fn_ind, out_dir=out_dir)
->>>>>>> 5407e635
 
         inf_times, pixels_out, TFGPUinference, benchmark_meta = run_benchmark(
             model_path,
