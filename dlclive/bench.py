"""
DeepLabCut Toolbox (deeplabcut.org)
© A. & M. Mathis Labs

Licensed under GNU Lesser General Public License v3.0
"""


import platform
import os
import time
import sys
import warnings
import argparse
import pickle
import subprocess
import typing
import warnings

try:
    from pip._internal.operations import freeze
except ImportError:
    from pip.operations import freeze
import cpuinfo
from tqdm import tqdm
import numpy as np
import tensorflow as tf
import cv2

from dlclive import DLCLive
from dlclive import VERSION
from dlclive import __file__ as dlcfile
<<<<<<< HEAD


=======
from dlclive.utils import decode_fourcc

>>>>>>> 163324e1
def get_system_info() -> dict:
    """ Return summary info for system running benchmark

    Returns
    -------
    dict
        Dictionary containing the following system information:

        * ``host_name`` (str): name of machine
        * ``op_sys`` (str): operating system
        * ``python`` (str): path to python (which conda/virtual environment)
        * ``device`` (tuple): (device type (``'GPU'`` or ``'CPU'```), device information)
        * ``freeze`` (list): list of installed packages and versions
        * ``python_version`` (str): python version
        * ``git_hash`` (str, None): If installed from git repository, hash of HEAD commit
        * ``dlclive_version`` (str): dlclive version from :data:`dlclive.VERSION`
    """


    ### get os

    op_sys = platform.platform()
    host_name = platform.node().replace(' ', '')

    # A string giving the absolute path of the executable binary for the Python interpreter, on systems where this makes sense.
    if platform.system() == 'Windows':
        host_python = sys.executable.split(os.path.sep)[-2]
    else:
        host_python = sys.executable.split(os.path.sep)[-3]

    # try to get git hash if possible
    dlc_basedir = os.path.dirname(os.path.dirname(dlcfile))
    git_hash = None
    try:
        git_hash = subprocess.check_output(['git', 'rev-parse', 'HEAD'], cwd=dlc_basedir)
        git_hash = git_hash.decode('utf-8').rstrip('\n')
    except subprocess.CalledProcessError:
        # not installed from git repo, eg. pypi
        # fine, pass quietly
        pass

    ### get device info (GPU or CPU)

    dev = None
    if tf.test.is_gpu_available():
        gpu_name = tf.test.gpu_device_name()
        from tensorflow.python.client import device_lib
        dev_desc = [d.physical_device_desc for d in device_lib.list_local_devices() if d.name == gpu_name]
        dev = [d.split(",")[1].split(':')[1].strip() for d in dev_desc]
        dev_type = "GPU"
    else:
        from cpuinfo import get_cpu_info
        dev = get_cpu_info() #[get_cpu_info()['brand']]
        dev_type = "CPU"

    # return a dictionary rather than a tuple for inspectability's sake
    return {
        'host_name': host_name,
        'op_sys'   : op_sys,
        'python': host_python,
        'device_type': dev_type,
        'device': dev,
        'freeze': list(freeze.freeze()), # pip freeze to get versions of all packages
        'python_version': sys.version,
        'git_hash': git_hash,
        'dlclive_version': VERSION
    }

<<<<<<< HEAD
def run_benchmark(model_path, video_path, tf_config=None, resize=None, pixels=None, n_frames=10000, print_rate=False, display=False, pcutoff=0.0, display_radius=3) -> typing.Tuple[np.ndarray, int, bool]:
=======
def run_benchmark(model_path, video_path, tf_config=None,
                  resize=None, pixels=None, n_frames=10000,
                  print_rate=False, display=False, pcutoff=0.0,
                  display_radius=3) -> typing.Tuple[np.ndarray, int, bool, dict]:
>>>>>>> 163324e1
    """ Benchmark on inference times for a given DLC model and video

    Parameters
    ----------
    model_path : str
        path to exported DeepLabCut model
    video_path : str
        path to video file
    resize : int, optional
        resize factor. Can only use one of resize or pixels. If both are provided, will use pixels. by default None
    pixels : int, optional
        downsize image to this number of pixels, maintaining aspect ratio. Can only use one of resize or pixels. If both are provided, will use pixels. by default None
    n_frames : int, optional
        number of frames to run inference on, by default 10000
    print_rate : bool, optional
        flat to print inference rate frame by frame, by default False

    Returns
    -------
    :class:`numpy.ndarray`
        vector of inference times
    float
        number of pixels in each image
    """

    ### load video

    cap = cv2.VideoCapture(video_path)
    ret, frame = cap.read()
    im_size = (cap.get(cv2.CAP_PROP_FRAME_WIDTH), cap.get(cv2.CAP_PROP_FRAME_HEIGHT))

    ### get resize factor

    if pixels is not None:
        resize = np.sqrt(pixels / (im_size[0] * im_size[1]))
    else:
        resize = resize if resize is not None else 1

    ### initialize live object

    live = DLCLive(model_path, tf_config=tf_config, resize=resize, display=display, pcutoff=pcutoff, display_radius=display_radius)
    live.init_inference(frame)
    TFGPUinference = True if len(live.outputs) == 1 else False

    ### perform inference

    iterator = range(n_frames) if (print_rate) or (display) else tqdm(range(n_frames))
    inf_times = np.zeros(n_frames)

    for i in iterator:

        ret, frame = cap.read()

        if not ret:
            warnings.warn("Did not complete {:d} frames. There probably were not enough frames in the video {}.".format(n_frames, video_path))
            break
        
        start_pose = time.time()
        live.get_pose(frame)
        inf_times[i] = time.time() - start_pose

        if print_rate:
            print("pose rate = {:d}".format(int(1 / inf_times[i])))

    if print_rate:
        print("mean pose rate = {:d}".format(int(np.mean(1/inf_times))))

    ### close video and tensorflow session

    # gather video and test parameterization

    # dont want to fail here so gracefully failing on exception --
    # eg. some packages of cv2 don't have CAP_PROP_CODEC_PIXEL_FORMAT
    try:
        fourcc = decode_fourcc(cap.get(cv2.CAP_PROP_FOURCC))
    except:
        fourcc = ""

    try:
        fps = round(cap.get(cv2.CAP_PROP_FPS))
    except:
        fps = None

    try:
        pix_fmt = decode_fourcc(cap.get(cv2.CAP_PROP_CODEC_PIXEL_FORMAT))
    except:
        pix_fmt = ""

    try:
        frame_count = round(cap.get(cv2.CAP_PROP_FRAME_COUNT))
    except:
        frame_count = None



    meta = {
        'video_path': video_path,
        'video_codec': fourcc,
        'video_pixel_format': pix_fmt,
        'video_fps': fps,
        'video_total_frames': frame_count,
        'resize': resize,
        'original_frame_size': im_size,
        'resized_frame_size': (im_size[0]*resize, im_size[1]*resize),
        'pixels': pixels,
        'dlclive_params': live.parameterization
    }

    cap.release()
    live.close()

    return inf_times, resize*im_size[0] * resize*im_size[1], TFGPUinference, meta

def get_savebenchmarkfn(sys_info ,i, fn_ind, out_dir=None):
    ''' get filename to save data (definitions see save_benchmark)'''
    out_dir = out_dir if out_dir is not None else os.getcwd()
    base_name = "benchmark_{}_{}_{}_{}.pickle".format(sys_info['host_name'], sys_info['device_type'], fn_ind, i)
    datafilename = out_dir + '/' + base_name
    return datafilename

<<<<<<< HEAD
def save_benchmark(sys_info, inf_times, pixels, i, fn_ind, TFGPUinference, model=None, out_dir=None,datafilename=None):
=======
def save_benchmark(sys_info: dict,
                   inf_times: np.ndarray,
                   pixels: typing.Union[np.ndarray, float],
                   iter: int,
                   TFGPUinference: bool = None,
                   model: str = None,
                   out_dir: str = None,
                   meta: dict=None):
>>>>>>> 163324e1
    """ Save benchmarking data with system information to a pickle file

    Parameters
    ----------
    sys_info : dict
        system information generated by :func:`get_system_info`
    inf_times : :class:`numpy.ndarray`
        array of inference times generated by :func:`run_benchmark`
    pixels : float or :class:`numpy.ndarray`
        number of pixels for each benchmark run. If an array, each index corresponds to a row in inf_times
    i: integer
        number of the specific instance of experiment (so every part is saved individually)
    TFGPUinference: bool
        flag if using tensorflow inference or numpy inference DLC model
    model: str, optional
        name of model
    out_dir : str, optional
        path to directory to save data. If None, uses pwd, by default None
    meta: dict, optional
        metadata returned form run_benchmark

    Returns
    -------
    bool
        flag indicating successful save
    """

<<<<<<< HEAD
    if datafilename is None:
        #out_dir = out_dir if out_dir is not None else os.getcwd()
        datafilename=get_savebenchmarkfn(sys_info ,iter, fn_ind, out_dir=out_dir)
=======
    out_dir = out_dir if out_dir is not None else os.getcwd()
>>>>>>> 163324e1

    model_type = None
    if model is not None:
        if 'resnet' in model:
            model_type = 'resnet'
        elif 'mobilenet' in model:
            model_type = 'mobilenet'
        else:
            model_type = None

<<<<<<< HEAD
    data = {'model' : model,
            'model_type' : model_type,
            'TFGPUinference' : TFGPUinference,
            'pixels' : pixels,
            'inference_times' : inf_times}
=======
    fn_ind = 0
    base_name = "benchmark_{}_{}_{}_{}.pickle".format(sys_info['host_name'],
                                                      sys_info['device'][0],
                                                      fn_ind,
                                                      iter)
    while os.path.isfile(os.path.normpath(out_dir + '/' + base_name)):
        fn_ind += 1
        base_name = "benchmark_{}_{}_{}_{}.pickle".format(sys_info['host_name'],
                                                          sys_info['device'][0],
                                                          fn_ind,
                                                          iter)

    # fn = os.path.normpath(out_dir)

    data = {'model': model,
            'model_type': model_type,
            'TFGPUinference': TFGPUinference,
            'pixels': pixels,
            'inference_times': inf_times}

    data.update(sys_info)

    if meta:
        data.update(meta)
>>>>>>> 163324e1

    data.update(sys_info)

    pickle.dump(data, open(os.path.normpath(datafilename), 'wb'))

    return True

def read_pickle(filename):
    """ Read the pickle file """
    with open(filename, "rb") as handle:
        return pickle.load(handle)

def benchmark_model_by_size(model_path, video_path, output=None, n_frames=10000, tf_config=None, resize=None, pixels=None, print_rate=False, display=False, pcutoff=0.5, display_radius=3):
    """Benchmark DLC model by image size

    Parameters
    ----------
    model_path : str
        path to exported DLC model
    video_path : str
        path to video file
    fn_ind : integer
        auxiliary variable for creating a unique identifier for saving the models
    out_dir : str, optional
        directory to save data, will not save data if None, by default None
    n_frames : int, optional
        number of frames to run, by default 10000
    resize : list, optional
        list of resize factors (as floats), can only use one of resize or pixels, if both specified will use pixels, by default None
    pixels : list, optional
        list of pixel image sizes (as ints), can only use one of resize or pixels, if both specified will use pixels, by default None
    print_rate : bool, optional
        flag to print frame by frame inference rate, by default False

    Example
    --------
    Linux/MacOs
    dlclive.bench.benchmark_model_by_size('/path/to/pbfiles/', '/pathto/video.mp4', n_frames=10000, print_rate=True)
    """

    ### fix resize

    if pixels:
        resize = [None for p in pixels]
    elif resize:
        pixels = [None for r in resize]
    else:
        resize = [None]
        pixels = [None]

    ### initialize full inference times

    # get system info once, shouldn't change between runs
    sys_info = get_system_info()
<<<<<<< HEAD

    for i in range(len(resize)):

        sys_info = get_system_info()
        datafilename=get_savebenchmarkfn(sys_info ,i, fn_ind, out_dir=out_dir)

        #Check if a subset was already been completed?
        if os.path.isfile(os.path.normpath(datafilename)):
            print("\nAlready ran {:d} / {:d}\n".format(i+1, len(resize)))
        else:
            print("\nRun {:d} / {:d}\n".format(i+1, len(resize)))
            inf_times, pixels_out, TFGPUinference = run_benchmark(model_path,
                                                                        video_path,
                                                                        resize=resize[i],
                                                                        pixels=pixels[i],
                                                                        n_frames=n_frames,
                                                                        print_rate=print_rate)

            ### saving results intermediately
            save_benchmark(sys_info, inf_times, pixels_out, i, fn_ind, TFGPUinference, model=os.path.basename(model_path), datafilename=datafilename)
=======

    for i in range(len(resize)):

        print("\nRun {:d} / {:d}\n".format(i+1, len(resize)))

        inf_times, pixels_out, TFGPUinference, benchmark_meta = run_benchmark(
            model_path,
            video_path,
            tf_config=tf_config,
            resize=resize[i],
            pixels=pixels[i],
            n_frames=n_frames,
            print_rate=print_rate,
            display=display,
            pcutoff=pcutoff,
            display_radius=display_radius)

        #TODO: check if a part has already been complted?

        ### saving results intermediately
        save_benchmark(sys_info, inf_times, pixels_out, i, TFGPUinference,
                       model=os.path.basename(model_path),
                       out_dir = output,
                       meta=benchmark_meta)
>>>>>>> 163324e1


def main():

    parser = argparse.ArgumentParser()
    parser.add_argument('model_path', type=str)
    parser.add_argument('video_path', type=str)
    parser.add_argument('-o', '--output', type=str, default=os.getcwd())
    parser.add_argument('-n', '--n-frames', type=int, default=10000)
    parser.add_argument('-r', '--resize', type=float, nargs='+')
    parser.add_argument('-p', '--pixels', type=float, nargs='+')
    parser.add_argument('-v', '--print_rate', default=False, action='store_true')
    parser.add_argument('-d', '--display', default=False, action='store_true')
    parser.add_argument('-l', '--pcutoff', default=0.5, type=float)
    parser.add_argument('-s', '--display-radius', default=3, type=int)
    args = parser.parse_args()


    benchmark_model_by_size(args.model_path,
                            args.video_path,
                            output=args.output,
                            resize=args.resize,
                            pixels=args.pixels,
                            n_frames=args.n_frames,
                            print_rate=args.print_rate,
                            display=args.display,
                            pcutoff=args.pcutoff,
                            display_radius=args.display_radius)


if __name__ == "__main__":
    main()<|MERGE_RESOLUTION|>--- conflicted
+++ resolved
@@ -30,13 +30,9 @@
 from dlclive import DLCLive
 from dlclive import VERSION
 from dlclive import __file__ as dlcfile
-<<<<<<< HEAD
-
-
-=======
+
 from dlclive.utils import decode_fourcc
 
->>>>>>> 163324e1
 def get_system_info() -> dict:
     """ Return summary info for system running benchmark
 
@@ -105,14 +101,10 @@
         'dlclive_version': VERSION
     }
 
-<<<<<<< HEAD
-def run_benchmark(model_path, video_path, tf_config=None, resize=None, pixels=None, n_frames=10000, print_rate=False, display=False, pcutoff=0.0, display_radius=3) -> typing.Tuple[np.ndarray, int, bool]:
-=======
 def run_benchmark(model_path, video_path, tf_config=None,
                   resize=None, pixels=None, n_frames=10000,
                   print_rate=False, display=False, pcutoff=0.0,
                   display_radius=3) -> typing.Tuple[np.ndarray, int, bool, dict]:
->>>>>>> 163324e1
     """ Benchmark on inference times for a given DLC model and video
 
     Parameters
@@ -233,9 +225,6 @@
     datafilename = out_dir + '/' + base_name
     return datafilename
 
-<<<<<<< HEAD
-def save_benchmark(sys_info, inf_times, pixels, i, fn_ind, TFGPUinference, model=None, out_dir=None,datafilename=None):
-=======
 def save_benchmark(sys_info: dict,
                    inf_times: np.ndarray,
                    pixels: typing.Union[np.ndarray, float],
@@ -244,7 +233,6 @@
                    model: str = None,
                    out_dir: str = None,
                    meta: dict=None):
->>>>>>> 163324e1
     """ Save benchmarking data with system information to a pickle file
 
     Parameters
@@ -272,13 +260,7 @@
         flag indicating successful save
     """
 
-<<<<<<< HEAD
-    if datafilename is None:
-        #out_dir = out_dir if out_dir is not None else os.getcwd()
-        datafilename=get_savebenchmarkfn(sys_info ,iter, fn_ind, out_dir=out_dir)
-=======
     out_dir = out_dir if out_dir is not None else os.getcwd()
->>>>>>> 163324e1
 
     model_type = None
     if model is not None:
@@ -289,13 +271,6 @@
         else:
             model_type = None
 
-<<<<<<< HEAD
-    data = {'model' : model,
-            'model_type' : model_type,
-            'TFGPUinference' : TFGPUinference,
-            'pixels' : pixels,
-            'inference_times' : inf_times}
-=======
     fn_ind = 0
     base_name = "benchmark_{}_{}_{}_{}.pickle".format(sys_info['host_name'],
                                                       sys_info['device'][0],
@@ -308,8 +283,6 @@
                                                           fn_ind,
                                                           iter)
 
-    # fn = os.path.normpath(out_dir)
-
     data = {'model': model,
             'model_type': model_type,
             'TFGPUinference': TFGPUinference,
@@ -320,10 +293,10 @@
 
     if meta:
         data.update(meta)
->>>>>>> 163324e1
 
     data.update(sys_info)
 
+    datafilename = os.path.normpath(f"{out_dir}/{base_name}")
     pickle.dump(data, open(os.path.normpath(datafilename), 'wb'))
 
     return True
@@ -375,28 +348,6 @@
 
     # get system info once, shouldn't change between runs
     sys_info = get_system_info()
-<<<<<<< HEAD
-
-    for i in range(len(resize)):
-
-        sys_info = get_system_info()
-        datafilename=get_savebenchmarkfn(sys_info ,i, fn_ind, out_dir=out_dir)
-
-        #Check if a subset was already been completed?
-        if os.path.isfile(os.path.normpath(datafilename)):
-            print("\nAlready ran {:d} / {:d}\n".format(i+1, len(resize)))
-        else:
-            print("\nRun {:d} / {:d}\n".format(i+1, len(resize)))
-            inf_times, pixels_out, TFGPUinference = run_benchmark(model_path,
-                                                                        video_path,
-                                                                        resize=resize[i],
-                                                                        pixels=pixels[i],
-                                                                        n_frames=n_frames,
-                                                                        print_rate=print_rate)
-
-            ### saving results intermediately
-            save_benchmark(sys_info, inf_times, pixels_out, i, fn_ind, TFGPUinference, model=os.path.basename(model_path), datafilename=datafilename)
-=======
 
     for i in range(len(resize)):
 
@@ -421,8 +372,6 @@
                        model=os.path.basename(model_path),
                        out_dir = output,
                        meta=benchmark_meta)
->>>>>>> 163324e1
-
 
 def main():
 
