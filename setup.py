#!/usr/bin/env python3
# -*- coding: utf-8 -*-
"""
DeepLabCut Toolbox (deeplabcut.org)
© A. & M. Mathis Labs

Licensed under GNU Lesser General Public License v3.0
"""


import setuptools
from importlib.util import find_spec
import warnings

with open("README.md", "r") as fh:
    long_description = fh.read()

install_requires = ['numpy', 'ruamel.yaml', 'colorcet', 'pillow', 'py-cpuinfo==5.0.0', 'tqdm', 'pandas', 'tables']

if find_spec('cv2') is None:
    install_requires.append('opencv-python')
if (find_spec('tensorflow') is None):
    warnings.warn("tensorflow is not yet installed. Installing tensorflow CPU version. if you wish to use the GPU version, please run: pip install tensorflow-gpu==1.13.1")
    install_requires.append('tensorflow==1.13.1')

setuptools.setup(
    name="deeplabcut-live",
    version="0.0.b2",
    author="A. & M. Mathis Labs",
    author_email="admin@deeplabcut.org",
    description="Class to load exported DeepLabCut networks and perform pose estimation on single frames (from a camera feed)",
    long_description=long_description,
    long_description_content_type="text/markdown",
    url="https://github.com/DeepLabCut/DeepLabCut-live",
    python_requires = '>=3.5, <3.8',
    install_requires=install_requires,
    packages=setuptools.find_packages(),
    include_package_data=True,
    classifiers=(
        "Programming Language :: Python :: 3",
        "License :: OSI Approved :: GNU Lesser General Public License v3 (LGPLv3)",
        "Operating System :: OS Independent",
    ),
    entry_points = {'console_scripts' : ['dlc-live-bench=dlclive.bench:main',
<<<<<<< HEAD
                                         'dlc-live-analyze=dlclive.analyze:main']}
=======
                                         'dlc-live-benchmark=dlclive.benchmark:main']}
>>>>>>> 5407e635
)<|MERGE_RESOLUTION|>--- conflicted
+++ resolved
@@ -42,9 +42,5 @@
         "Operating System :: OS Independent",
     ),
     entry_points = {'console_scripts' : ['dlc-live-bench=dlclive.bench:main',
-<<<<<<< HEAD
-                                         'dlc-live-analyze=dlclive.analyze:main']}
-=======
                                          'dlc-live-benchmark=dlclive.benchmark:main']}
->>>>>>> 5407e635
 )