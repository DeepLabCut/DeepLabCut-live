"""
DeepLabCut Toolbox (deeplabcut.org)
© A. & M. Mathis Labs

Licensed under GNU Lesser General Public License v3.0
"""

import os
import ruamel.yaml
import glob
import warnings
import numpy as np
import tensorflow as tf

try:
    TFVER = [int(v) for v in tf.__version__.split(".")]
    if TFVER[1] < 14:
        from tensorflow.contrib.tensorrt import trt_convert as trt
    else:
        from tensorflow.python.compiler.tensorrt import trt_convert as trt
except Exception:
    pass

from dlclive.graph import (
    read_graph,
    finalize_graph,
    get_output_nodes,
    get_output_tensors,
    extract_graph,
)
from dlclive.pose import extract_cnn_output, argmax_pose_predict, multi_pose_predict
from dlclive.display import Display
from dlclive import utils
from dlclive.exceptions import DLCLiveError, DLCLiveWarning


class DLCLive(object):
    """
    Object that loads a DLC network and performs inference on single images (e.g. images captured from a camera feed)

    Parameters
    -----------

    path : string
        Full path to exported model directory

    model_type: string, optional
        which model to use: 'base', 'tensorrt' for tensorrt optimized graph, 'lite' for tensorflow lite optimized graph

    precision : string, optional
        precision of model weights, only for model_type='tensorrt'. Can be 'FP16' (default), 'FP32', or 'INT8'

    cropping : list of int
        cropping parameters in pixel number: [x1, x2, y1, y2]

    dynamic: triple containing (state, detectiontreshold, margin)
        If the state is true, then dynamic cropping will be performed. That means that if an object is detected (i.e. any body part > detectiontreshold),
        then object boundaries are computed according to the smallest/largest x position and smallest/largest y position of all body parts. This  window is
        expanded by the margin and from then on only the posture within this crop is analyzed (until the object is lost, i.e. <detectiontreshold). The
        current position is utilized for updating the crop window for the next frame (this is why the margin is important and should be set large
        enough given the movement of the animal).

    resize : float, optional
        Factor to resize the image.
        For example, resize=0.5 will downsize both the height and width of the image by a factor of 2.

    processor: dlc pose processor object, optional
        User-defined processor object. Must contain two methods: process and save.
        The 'process' method takes in a pose, performs some processing, and returns processed pose.
        The 'save' method saves any valuable data created by or used by the processor
        Processors can be used for two main purposes:
        i) to run a forward predicting model that will predict the future pose from past history of poses (history can be stored in the processor object, but is not stored in this DLCLive object)
        ii) to trigger external hardware based on pose estimation (e.g. see 'TeensyLaser' processor)

    convert2rgb : bool, optional
        boolean flag to convert frames from BGR to RGB color scheme

    display : bool, optional
        Display frames with DeepLabCut labels?
        This is useful for testing model accuracy and cropping parameters, but it is very slow.

    display_lik : float, optional
        Likelihood threshold for display

    display_raidus : int, optional
        radius for keypoint display in pixels, default=3
<<<<<<< HEAD
    """

    PARAMETERS = (
        "path",
        "cfg",
        "model_type",
        "precision",
        "cropping",
        "dynamic",
        "resize",
        "processor",
    )

    def __init__(
        self,
        model_path,
        model_type="base",
        precision="FP32",
        tf_config=None,
        cropping=None,
        dynamic=(False, 0.5, 10),
        resize=None,
        convert2rgb=True,
        processor=None,
        display=False,
        pcutoff=0.5,
        display_radius=3,
        display_cmap="bmy",
    ):
=======
    '''
    
    PARAMETERS = (
        'path', 'cfg', 'model_type', 'precision', 'cropping',
        'dynamic', 'resize', 'processor'
    )

    def __init__(self,
                 model_path,
                 model_type='base',
                 precision='FP32',
                 tf_config=None,
                 cropping=None,
                 dynamic=(False,.5,10),
                 resize=None,
                 convert2rgb=True,
                 processor=None,
                 display=False,
                 pcutoff=0.5,
                 display_radius=3,
                 display_cmap='bmy'):
>>>>>>> 163324e1

        self.path = model_path
        self.cfg = None
        self.model_type = model_type
        self.tf_config = tf_config
        self.precision = precision
        self.cropping = cropping
        self.dynamic = dynamic
        self.dynamic_cropping = None
        self.resize = resize
        self.processor = processor
        self.convert2rgb = convert2rgb
        self.display = (
            Display(pcutoff=pcutoff, radius=display_radius, cmap=display_cmap)
            if display
            else None
        )

        self.sess = None
        self.inputs = None
        self.outputs = None
        self.tflite_interpreter = None
        self.pose = None
        self.is_initialized = False

        # checks

        if self.model_type == "tflite" and self.dynamic[0]:
            self.dynamic[0] = False
            warnings.warn(
                "Dynamic cropping is not supported for tensorflow lite inference. Dynamic cropping will not be used...",
                DLCLiveWarning,
            )

        self.read_config()

    def read_config(self):
        """ Reads configuration yaml file

        Raises
        ------
        FileNotFoundError
            error thrown if pose configuration file does nott exist
        """

        cfg_path = os.path.normpath(self.path + "/pose_cfg.yaml")
        if not os.path.isfile(cfg_path):
            raise FileNotFoundError(
                f"The pose configuration file for the exported model at {cfg_path} was not found. Please check the path to the exported model directory"
            )

        ruamel_file = ruamel.yaml.YAML()
        self.cfg = ruamel_file.load(open(cfg_path, "r"))

    @property
    def parameterization(self) -> dict:
        """
        Return
        Returns
        -------
<<<<<<< HEAD
        """
        return {param: getattr(self, param) for param in self.PARAMETERS}
=======

        """
        return {
            param: getattr(self, param) for param in self.PARAMETERS
        }

>>>>>>> 163324e1

    def process_frame(self, frame):
        """
        Crops an image according to the object's cropping and dynamic properties.

        Parameters
        -----------
        frame :class:`numpy.ndarray`
            image as a numpy array

        Returns
        ----------
        frame :class:`numpy.ndarray`
            processed frame: convert type, crop, convert color
        """

        if frame.dtype != np.uint8:

            frame = utils.convert_to_ubyte(frame)

        if self.cropping:

            frame = frame[
                self.cropping[2] : self.cropping[3], self.cropping[0] : self.cropping[1]
            ]

        if self.dynamic[0]:

            if self.pose is not None:

                detected = self.pose[:, 2] > self.dynamic[1]

                if np.any(detected):

                    x = self.pose[detected, 0]
                    y = self.pose[detected, 1]

                    x1 = max([0, int(np.amin(x)) - self.dynamic[2]])
                    x2 = min([frame.shape[1], int(np.amax(x)) + self.dynamic[2]])
                    y1 = max([0, int(np.amin(y)) - self.dynamic[2]])
                    y2 = min([frame.shape[0], int(np.amax(y)) + self.dynamic[2]])
                    self.dynamic_cropping = [x1, x2, y1, y2]

                    frame = frame[y1:y2, x1:x2]

                else:

                    self.dynamic_cropping = None

        if self.resize != 1:
            frame = utils.resize_frame(frame, self.resize)

        if self.convert2rgb:
            frame = utils.img_to_rgb(frame)

        return frame

    def init_inference(self, frame=None, **kwargs):
        """
        Load model and perform inference on first frame -- the first inference is usually very slow.

        Parameters
        -----------
        frame :class:`numpy.ndarray`
            image as a numpy array

        Returns
        --------
        pose :class:`numpy.ndarray`
            the pose estimated by DeepLabCut for the input image
        """

        # get model file

        model_file = glob.glob(os.path.normpath(self.path + "/*.pb"))[0]
        if not os.path.isfile(model_file):
            raise FileNotFoundError(
                "The model file {} does not exist.".format(model_file)
            )

        # process frame

<<<<<<< HEAD
        if frame is None and (self.model_type == 'tflite'):
            raise DLCLiveError(
                "No image was passed to initialize inference. An image must be passed to the init_inference method"
            )
=======
        if frame is None and self.model_type == 'tflite':
            raise DLCLiveError("No image was passed to initialize inference. An image must be passed to the init_inference method")
>>>>>>> 163324e1

        if frame is not None:
            if frame.ndim == 2:
                self.convert2rgb = True
            frame = self.process_frame(frame)

        # load model

        if self.model_type == "base":

            graph_def = read_graph(model_file)
            graph = finalize_graph(graph_def)
            self.sess, self.inputs, self.outputs = extract_graph(
                graph, tf_config=self.tf_config
            )

        elif self.model_type == "tflite":

            ###
            # the frame size needed to initialize the tflite model as
            # tflite does not support saving a model with dynamic input size
            ###

            # get input and output tensor names from graph_def
            graph_def = read_graph(model_file)
            graph = finalize_graph(graph_def)
            output_nodes = get_output_nodes(graph)
            output_nodes = [on.replace("DLC/", "") for on in output_nodes]
            converter = tf.lite.TFLiteConverter.from_frozen_graph(
                model_file,
                ["Placeholder"],
                output_nodes,
                input_shapes={"Placeholder": [1, frame.shape[0], frame.shape[1], 3]},
            )
            try:
                tflite_model = converter.convert()
            except Exception:
                raise DLCLiveError(
                    (
                        "This model cannot be converted to tensorflow lite format. "
                        "To use tensorflow lite for live inference, "
                        "make sure to set TFGPUinference=False "
                        "when exporting the model from DeepLabCut"
                    )
                )

            self.tflite_interpreter = tf.lite.Interpreter(model_content=tflite_model)
            self.tflite_interpreter.allocate_tensors()
            self.inputs = self.tflite_interpreter.get_input_details()
            self.outputs = self.tflite_interpreter.get_output_details()

        elif self.model_type == "tensorrt":

            graph_def = read_graph(model_file)
            graph = finalize_graph(graph_def)
            output_tensors = get_output_tensors(graph)
            output_tensors = [ot.replace("DLC/", "") for ot in output_tensors]

            if (TFVER[0] > 1) | (TFVER[0] == 1 & TFVER[1] >= 14):
                converter = trt.TrtGraphConverter(
                    input_graph_def=graph_def,
                    nodes_blacklist=output_tensors,
                    is_dynamic_op=True,
                )
                graph_def = converter.convert()
            else:
                graph_def = trt.create_inference_graph(
                    input_graph_def=graph_def,
                    outputs=output_tensors,
                    max_batch_size=1,
                    precision_mode=self.precision,
                    is_dynamic_op=True,
                )

            graph = finalize_graph(graph_def)
            self.sess, self.inputs, self.outputs = extract_graph(
                graph, tf_config=self.tf_config
            )

        else:

            raise DLCLiveError(
                "model_type = {} is not supported. model_type must be 'base', 'tflite', or 'tensorrt'".format(
                    self.model_type
                )
            )

        # get pose of first frame (first inference is often very slow)

        if frame is not None:
            pose = self.get_pose(frame, **kwargs)
        else:
            pose = None

        self.is_initialized = True

        return pose

    def get_pose(self, frame=None, **kwargs):
        """
        Get the pose of an image

        Parameters
        -----------
        frame :class:`numpy.ndarray`
            image as a numpy array

        Returns
        --------
        pose :class:`numpy.ndarray`
            the pose estimated by DeepLabCut for the input image
        """

        if frame is None:
            raise DLCLiveError("No frame provided for live pose estimation")

        frame = self.process_frame(frame)

        if self.model_type in ["base", "tensorrt"]:

            pose_output = self.sess.run(
                self.outputs, feed_dict={self.inputs: np.expand_dims(frame, axis=0)}
            )

        elif self.model_type == "tflite":

            self.tflite_interpreter.set_tensor(
                self.inputs[0]["index"],
                np.expand_dims(frame, axis=0).astype(np.float32),
            )
            self.tflite_interpreter.invoke()

            if len(self.outputs) > 1:
                pose_output = [
                    self.tflite_interpreter.get_tensor(self.outputs[0]["index"]),
                    self.tflite_interpreter.get_tensor(self.outputs[1]["index"]),
                ]
            else:
                pose_output = self.tflite_interpreter.get_tensor(
                    self.outputs[0]["index"]
                )

        else:

            raise DLCLiveError(
                "model_type = {} is not supported. model_type must be 'base', 'tflite', or 'tensorrt'".format(
                    self.model_type
                )
            )

        # check if using TFGPUinference flag
        # if not, get pose from network output

        if len(pose_output) > 1:
            scmap, locref = extract_cnn_output(pose_output, self.cfg)
            num_outputs = self.cfg.get("num_outputs", 1)
            if num_outputs > 1:
                self.pose = multi_pose_predict(
                    scmap, locref, self.cfg["stride"], num_outputs
                )
            else:
                self.pose = argmax_pose_predict(scmap, locref, self.cfg["stride"])
        else:
            pose = np.array(pose_output[0])
            self.pose = pose[:, [1, 0, 2]]

        # display image if display=True before correcting pose for cropping/resizing

        if self.display is not None:
            self.display.display_frame(frame, self.pose)

        # if frame is cropped, convert pose coordinates to original frame coordinates

        if self.resize is not None:
            self.pose[:, :2] *= 1 / self.resize

        if self.cropping is not None:
            self.pose[:, 0] += self.cropping[0]
            self.pose[:, 1] += self.cropping[2]

        if self.dynamic_cropping is not None:
            self.pose[:, 0] += self.dynamic_cropping[0]
            self.pose[:, 1] += self.dynamic_cropping[2]

        # process the pose

        if self.processor:
            self.pose = self.processor.process(self.pose, **kwargs)

        return self.pose

    def close(self):
        """ Close tensorflow session
        """

        self.sess.close()
        self.sess = None
        self.is_initialized = False
        if self.display is not None:
            self.display.destroy()<|MERGE_RESOLUTION|>--- conflicted
+++ resolved
@@ -84,7 +84,6 @@
 
     display_raidus : int, optional
         radius for keypoint display in pixels, default=3
-<<<<<<< HEAD
     """
 
     PARAMETERS = (
@@ -114,29 +113,6 @@
         display_radius=3,
         display_cmap="bmy",
     ):
-=======
-    '''
-    
-    PARAMETERS = (
-        'path', 'cfg', 'model_type', 'precision', 'cropping',
-        'dynamic', 'resize', 'processor'
-    )
-
-    def __init__(self,
-                 model_path,
-                 model_type='base',
-                 precision='FP32',
-                 tf_config=None,
-                 cropping=None,
-                 dynamic=(False,.5,10),
-                 resize=None,
-                 convert2rgb=True,
-                 processor=None,
-                 display=False,
-                 pcutoff=0.5,
-                 display_radius=3,
-                 display_cmap='bmy'):
->>>>>>> 163324e1
 
         self.path = model_path
         self.cfg = None
@@ -197,17 +173,8 @@
         Return
         Returns
         -------
-<<<<<<< HEAD
         """
         return {param: getattr(self, param) for param in self.PARAMETERS}
-=======
-
-        """
-        return {
-            param: getattr(self, param) for param in self.PARAMETERS
-        }
-
->>>>>>> 163324e1
 
     def process_frame(self, frame):
         """
@@ -290,15 +257,10 @@
 
         # process frame
 
-<<<<<<< HEAD
         if frame is None and (self.model_type == 'tflite'):
             raise DLCLiveError(
                 "No image was passed to initialize inference. An image must be passed to the init_inference method"
             )
-=======
-        if frame is None and self.model_type == 'tflite':
-            raise DLCLiveError("No image was passed to initialize inference. An image must be passed to the init_inference method")
->>>>>>> 163324e1
 
         if frame is not None:
             if frame.ndim == 2:
