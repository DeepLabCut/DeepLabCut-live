--- conflicted
+++ resolved
@@ -32,7 +32,6 @@
 Pillow = ">=8.0.0"
 py-cpuinfo = ">=5.0.0"
 tqdm = "^4.62.3"
-<<<<<<< HEAD
 pandas = ">=1.0.1,!=1.5.0"
 tables = "^3.8"
 opencv-python-headless = "^4.5"
@@ -48,23 +47,15 @@
     { version = "^2.7.0,<=2.12", optional = true, platform = "linux" },
 ]
 tensorflow-macos = { version = "^2.7.0,<=2.12", optional = true, markers = "sys_platform == 'darwin'" }
-tensorflow-metal = { version = "<1.3.0", optional = true, markers = "sys_platform == 'darwin'" }
+tensorflow-io-gcs-filesystem = [
+    { version = "==0.27", optional = true, platform = "win32", python = ">=3.10,<3.11" },
+    { version = "*", optional = true, platform = "linux" },
+    { version = "*", optional = true, markers = "sys_platform == 'darwin'" }
+]
 
 [tool.poetry.extras]
-tf = [ "tensorflow", "tensorflow-macos", "tensorflow-metal"]
+tf = [ "tensorflow", "tensorflow-macos", "tensorflow-io-gcs-filesystem"]
 pytorch = ["scipy", "timm", "torch", "torchvision"]
-=======
-tensorflow = [
-    { version = "^2.7.0,<=2.12", markers = "sys_platform == 'linux'" },
-    { version = "^2.7.0,<=2.10", markers = "sys_platform == 'win32'" }
-]
-tensorflow-macos = { version = "^2.7.0,<=2.12", markers = "sys_platform == 'darwin'" }
-tensorflow-io-gcs-filesystem = { version = "0.27", markers = "sys_platform == 'win32' and python_version >= '3.10' and python_version < '3.11'" }
-pandas = "^1.3"
-tables = "^3.6"
-opencv-python-headless = "^4.5"
-dlclibrary = ">=0.0.6"
->>>>>>> b7e3ae2b
 
 [tool.poetry.group.dev.dependencies]
 
