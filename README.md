--- conflicted
+++ resolved
@@ -47,9 +47,8 @@
   - `resize` = float, optional; factor by which to resize image (resize=0.5 downsizes both width and height of image by half). Can be used to downsize large images for faster inference
   - `processor` = dlc pose processor object, optional
   - `display` = bool, optional; display processed image with DeepLabCut points? Can be used to troubleshoot cropping and resizing parameters, but is very slow
-<<<<<<< HEAD
 
-  `DLCLive` **inputs:**
+`DLCLive` **inputs:**
 
   - `<path to exported model directory>` = path to the folder that has the `.pb` files that you acquire after running `deeplabcut.export_model`
   - `<your image>` = is a numpy array of each frame
@@ -83,11 +82,4 @@
 
 # command line
 dlc-live-analyze /path/to/exported/model /path/to/video -r 0.5 --pcutoff 0.5 --display-radius 4 --cmap bmy --save_poses --save_video
-```
-=======
-  
-`DLCLive` **inputs:**
-
-  - `<path to exported model directory>` = path to the folder that has the `.pb` files that you acquire after running `deeplabcut.export_model`
-  - `<your image>` = is a numpy array of each frame
->>>>>>> c4595b22
+```